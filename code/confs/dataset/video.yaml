metainfo:
<<<<<<< HEAD
    gender: 'male'
    data_dir : /media/AI/Common/Recon3D/v2a/data/parkinglot
    subject: "parkinglot"
    start_frame: 0
    end_frame: 42
    camera_pos_path: /media/AI/liam/v2a/zara/cam/EOT_ascii_Trans.txt
    camera_rotate_path: /media/AI/liam/v2a/zara/cam/EOT_ascii_Rotate.txt
    start_index: 4200
    img_size: [722, 1297]
    
=======
    gender: 'female'
    data_dir : data_bbox_2d_init_training_no_pose_1e4/
    subject: "data_bbox_2d_init_training_no_pose_1e4"
    start_frame: 0
    end_frame: 41

>>>>>>> ffe30e12
train:
    type: "Video"
    batch_size: 1
    drop_last: False
    shuffle: True
    worker: 8

    num_sample : 1024 

valid:
    type: "VideoVal"
    image_id: 0
    batch_size: 1
    drop_last: False
    shuffle: False
    worker: 8

    num_sample : -1
    pixel_per_batch: 2048 

test:
    type: "VideoTest"
    image_id: 0
    batch_size: 1
    drop_last: False
    shuffle: False
    worker: 16
    num_sample : -1
    pixel_per_batch: 3072
    output_img_size: ~
    normal_map:
        is_use: True
    depth_map:
        is_use: True
    mesh:
        is_use: True
        point_batch: 10000
    rendering:
        is_use: True
    fg_rendering:    
        is_use: True
    mask:
        is_use: True<|MERGE_RESOLUTION|>--- conflicted
+++ resolved
@@ -1,23 +1,11 @@
 metainfo:
-<<<<<<< HEAD
-    gender: 'male'
-    data_dir : /media/AI/Common/Recon3D/v2a/data/parkinglot
-    subject: "parkinglot"
-    start_frame: 0
-    end_frame: 42
-    camera_pos_path: /media/AI/liam/v2a/zara/cam/EOT_ascii_Trans.txt
-    camera_rotate_path: /media/AI/liam/v2a/zara/cam/EOT_ascii_Rotate.txt
-    start_index: 4200
-    img_size: [722, 1297]
-    
-=======
     gender: 'female'
     data_dir : data_bbox_2d_init_training_no_pose_1e4/
     subject: "data_bbox_2d_init_training_no_pose_1e4"
     start_frame: 0
     end_frame: 41
+    img_size: [960, 960]
 
->>>>>>> ffe30e12
 train:
     type: "Video"
     batch_size: 1
