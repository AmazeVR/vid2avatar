import pytorch_lightning as pl
import torch.optim as optim
from lib.model.v2a import V2A
from lib.model.body_model_params import BodyModelParams
from lib.model.deformer import SMPLDeformer
import cv2
import torch
from lib.model.loss import Loss
import hydra
import os
import numpy as np
from lib.utils.meshing import generate_mesh
from kaolin.ops.mesh import index_vertices_by_faces
import trimesh
from lib.model.deformer import skinning
from lib.utils import utils
from torch.nn.functional import interpolate


class V2AModel(pl.LightningModule):
    def __init__(self, opt) -> None:
        super().__init__()

        self.opt = opt
        num_training_frames = (
            opt.dataset.metainfo.end_frame - opt.dataset.metainfo.start_frame
        )
        self.betas_path = os.path.join(
            hydra.utils.to_absolute_path("."),
            opt.dataset.metainfo.data_dir,
            "mean_shape.npy",
        )
        self.gender = opt.dataset.metainfo.gender
        self.model = V2A(opt.model, self.betas_path,
                         self.gender, num_training_frames)
        self.start_frame = opt.dataset.metainfo.start_frame
        self.end_frame = opt.dataset.metainfo.end_frame
        self.training_modules = ["model"]

        self.training_indices = list(range(self.start_frame, self.end_frame))
        self.body_model_params = BodyModelParams(num_training_frames, model_type="smpl")
        self.load_body_model_params()
        optim_params = self.body_model_params.param_names
        for param_name in optim_params:
            self.body_model_params.set_requires_grad(param_name, requires_grad=True)
        self.training_modules += ["body_model_params"]

        self.loss = Loss(opt.model.loss)
        self.automatic_optimization = False

    def load_body_model_params(self):
        body_model_params = {
            param_name: [] for param_name in self.body_model_params.param_names
        }
        data_root = os.path.join(".", self.opt.dataset.metainfo.data_dir)
        data_root = hydra.utils.to_absolute_path(data_root)

        body_model_params["betas"] = torch.tensor(
            np.load(os.path.join(data_root, "mean_shape.npy"))[None],
            dtype=torch.float32,
        )
        poses = np.load(os.path.join(data_root, "poses.npy"))
        num_samples = poses.shape[0]
        poses = poses.reshape(num_samples, -1)
        body_model_params["global_orient"] = torch.tensor(
            poses[self.training_indices][:, :3],
            dtype=torch.float32,
        )
        body_model_params["body_pose"] = torch.tensor(
            poses[self.training_indices][:, 3:],
            dtype=torch.float32,
        )
        body_model_params["transl"] = torch.tensor(
            np.load(os.path.join(data_root, "normalize_trans.npy")).squeeze()[
                self.training_indices
            ],
            dtype=torch.float32,
        )

        for param_name in body_model_params.keys():
            self.body_model_params.init_parameters(
                param_name, body_model_params[param_name], requires_grad=False
            )

    def configure_optimizers(self):
        params = [
            {"params": self.model.parameters(), "lr": self.opt.model.learning_rate}
        ]
        body_params = [
            {
                "params": self.body_model_params.parameters(),
                "lr": self.opt.model.body_param_learning_rate,
            }
        ]

        optimizer = optim.Adam(params, lr=self.opt.model.learning_rate, eps=1e-8)
        self.scheduler = optim.lr_scheduler.MultiStepLR(
            optimizer,
            milestones=self.opt.model.sched_milestones,
            gamma=self.opt.model.sched_factor,
        )

        body_param_optimizer = optim.RMSprop(
            body_params, lr=self.opt.model.body_param_learning_rate
        )
        return optimizer, body_param_optimizer

    def training_step(self, batch):
        opt, opt_bp = self.optimizers()
        opt.zero_grad()
        opt_bp.zero_grad()
        inputs, targets = batch

        batch_idx = inputs["idx"]

        body_model_params = self.body_model_params(batch_idx)
        inputs["smpl_pose"] = torch.cat(
            (body_model_params["global_orient"], body_model_params["body_pose"]), dim=1
        )
        inputs["smpl_shape"] = body_model_params["betas"]
        inputs["smpl_trans"] = body_model_params["transl"]

        inputs["current_epoch"] = self.current_epoch
        model_outputs = self.model(inputs)

        loss_output = self.loss(model_outputs, targets)
        for k, v in loss_output.items():
            if k in ["loss"]:
                self.log(k, v.item(), prog_bar=True, on_step=True)
            else:
                self.log(k, v.item(), prog_bar=True, on_step=True)

        self.manual_backward(loss_output["loss"])
        opt.step()
        opt_bp.step()
        return loss_output["loss"]

    def training_epoch_end(self, outputs) -> None:
        # Canonical mesh update every 10 epochs
        if self.current_epoch != 0 and self.current_epoch % 10 == 0:
            cond = {"smpl": torch.zeros(1, 69).float().cuda()}
            mesh_canonical = generate_mesh(
                lambda x: self.get_sdf_from_canonical(x, cond),
                self.model.smpl_server.verts_c[0],
                point_batch=10000,
                res_up=2,
            )
            self.model.mesh_v_cano = torch.tensor(
                mesh_canonical.vertices[None], device=self.model.smpl_v_cano.device
            ).float()
            self.model.mesh_f_cano = torch.tensor(
                mesh_canonical.faces.astype(np.int64),
                device=self.model.smpl_v_cano.device,
            )
            self.model.mesh_face_vertices = index_vertices_by_faces(
                self.model.mesh_v_cano, self.model.mesh_f_cano
            )
        return super().training_epoch_end(outputs)

    def get_sdf_from_canonical(self, x, cond):
        x = x.view(-1, 3)
        # x = utils.frequency_encoding(x)
        mnfld_pred = self.model.implicit_network(x, cond)[:, :, 0].view(-1, 1)
        return {"sdf": mnfld_pred}

    def get_deformed_mesh_fast_mode(self, verts, smpl_tfs, smpl_weights):
        verts = torch.tensor(verts).cuda().float()
        weights = self.model.deformer.query_weights(verts, smpl_weights)
        verts_deformed = (
            skinning(verts.unsqueeze(0), weights, smpl_tfs).data.cpu().numpy()[0]
        )
        return verts_deformed

    def validation_step(self, batch, *args, **kwargs):
        output = {}
        inputs, targets = batch
        inputs["current_epoch"] = self.current_epoch
        self.model.eval()

        body_model_params = self.body_model_params(inputs["idx"])
        inputs["smpl_pose"] = torch.cat(
            (body_model_params["global_orient"],
             body_model_params["body_pose"]), dim=1
        )
        inputs["smpl_shape"] = body_model_params["betas"]
        inputs["smpl_trans"] = body_model_params["transl"]

        cond = {"smpl": inputs["smpl_pose"][:, 3:] / np.pi}
        mesh_canonical = generate_mesh(
            lambda x: self.get_sdf_from_canonical(x, cond),
            self.model.smpl_server.verts_c[0],
            point_batch=10000,
            res_up=3,
        )

        mesh_canonical = trimesh.Trimesh(
            mesh_canonical.vertices, mesh_canonical.faces)

        output.update({"canonical_mesh": mesh_canonical})

        total_pixels = targets["img_size"][0] * targets["img_size"][1]
        total_pixels = int(total_pixels.cpu().numpy())

        split = utils.split_input(
            inputs,
            total_pixels,
            n_pixels=min(targets["pixel_per_batch"], total_pixels),
        )

        res = []
        for s in split:
            out = self.model(s)

            for k, v in out.items():
                try:
                    out[k] = v.detach()
                except:
                    out[k] = v

            res.append(
                {
                    "rgb_values": out["rgb_values"].detach(),
                    "normal_values": out["normal_values"].detach(),
                    "fg_rgb_values": out["fg_rgb_values"].detach(),
                }
            )
        batch_size = targets["rgb"].shape[0]

        model_outputs = utils.merge_output(
            res, total_pixels, batch_size)

        output.update(
            {
                "rgb_values": model_outputs["rgb_values"].detach().clone(),
                "normal_values": model_outputs["normal_values"].detach().clone(),
                "fg_rgb_values": model_outputs["fg_rgb_values"].detach().clone(),
                **targets,
            }
        )

        return output

    def validation_step_end(self, batch_parts):
        return batch_parts

    def on_validation_epoch_end(self) -> None:
        
        outputs = self.validation_step_outputs
        
        img_size = outputs[0]["img_size"]

<<<<<<< HEAD
        rgb_pred = torch.cat([output["rgb_values"]
                             for output in outputs], dim=0)
        rgb_pred = rgb_pred.reshape(*img_size, -1)

        fg_rgb_pred = torch.cat([output["fg_rgb_values"]
                                for output in outputs], dim=0)
        fg_rgb_pred = fg_rgb_pred.reshape(*img_size, -1)

        normal_pred = torch.cat([output["normal_values"]
                                for output in outputs], dim=0)
        normal_pred = (normal_pred.reshape(*img_size, -1) + 1) / 2

        rgb_gt = torch.cat([output["rgb"]
                           for output in outputs], dim=1).squeeze(0)
        rgb_gt = rgb_gt.reshape(*img_size, -1)
=======
        rgb_pred = torch.cat([output["rgb_values"] for output in outputs], dim=0)
        rgb_pred = rgb_pred.view(*img_size, -1)

        fg_rgb_pred = torch.cat([output["fg_rgb_values"] for output in outputs], dim=0)
        fg_rgb_pred = fg_rgb_pred.view(*img_size, -1)

        normal_pred = torch.cat([output["normal_values"] for output in outputs], dim=0)
        normal_pred = (normal_pred.view(*img_size, -1) + 1) / 2

        rgb_gt = torch.cat([output["rgb"] for output in outputs], dim=1).squeeze(0)
        rgb_gt = rgb_gt.view(*img_size, -1)
>>>>>>> 80f37ebf
        if "normal" in outputs[0].keys():
            normal_gt = torch.cat(
                [output["normal"] for output in outputs], dim=1
            ).squeeze(0)
            normal_gt = (normal_gt.view(*img_size, -1) + 1) / 2
            normal = torch.cat([normal_gt, normal_pred], dim=0).cpu().numpy()
        else:
            normal = torch.cat([normal_pred], dim=0).cpu().numpy()

        rgb = torch.cat([rgb_gt, rgb_pred], dim=0).cpu().numpy()
        rgb = (rgb * 255).astype(np.uint8)

        fg_rgb = torch.cat([fg_rgb_pred], dim=0).cpu().numpy()
        fg_rgb = (fg_rgb * 255).astype(np.uint8)

        normal = (normal * 255).astype(np.uint8)

        os.makedirs("rendering", exist_ok=True)
        os.makedirs("normal", exist_ok=True)
        os.makedirs("fg_rendering", exist_ok=True)

        canonical_mesh = outputs[0]["canonical_mesh"]
        canonical_mesh.export(f"rendering/{self.current_epoch}.ply")

        cv2.imwrite(f"rendering/{self.current_epoch}.png", rgb[:, :, ::-1])
        cv2.imwrite(f"normal/{self.current_epoch}.png", normal[:, :, ::-1])
        cv2.imwrite(
            f"fg_rendering/{self.current_epoch}.png", fg_rgb[:, :, ::-1])

    def test_step(self, batch, *args, **kwargs):
        cfg = self.opt.dataset

        img_size = cfg.metainfo.img_size
        output_img_size = cfg.test.output_img_size if cfg.test.output_img_size is not None else img_size
        pixel_per_batch = cfg.test.pixel_per_batch
        
        total_pixels = batch["uv"].size(0) * batch["uv"].size(1)
        num_splits = (total_pixels + pixel_per_batch - 1) // pixel_per_batch

        scale = batch["scale"]

        body_model_params = self.body_model_params(batch["idx"])
        smpl_shape = (
            body_model_params["betas"]
            if body_model_params["betas"].dim() == 2
            else body_model_params["betas"].unsqueeze(0)
        )
        smpl_trans = body_model_params["transl"]
        smpl_pose = torch.cat(
            (body_model_params["global_orient"],
            body_model_params["body_pose"]), dim=1
        )

        smpl_outputs = self.model.smpl_server(
            scale, smpl_trans, smpl_pose, smpl_shape)
        smpl_tfs = smpl_outputs["smpl_tfs"]
        cond = {"smpl": smpl_pose[:, 3:] / np.pi}

        results = []

        for i in range(num_splits):
            indices = list(range(i * pixel_per_batch, min((i+1) * pixel_per_batch, total_pixels)))
            batch_inputs = {
                "uv": batch["uv"][:, indices],
                # "intrinsics": batch["intrinsics"],
                # "pose": batch["pose"],
                "camera_poses": batch["camera_poses"],
                "camera_rotates": batch["camera_rotates"],
                "smpl_pose": smpl_pose,
                "smpl_shape": smpl_shape,
                "smpl_trans": smpl_trans,
                "idx": batch["idx"] if "idx" in batch.keys() else None,
                "scale": scale,                
            }

            batch_inputs.update(
                {
                    "smpl_pose": torch.cat(
                        (
                            body_model_params["global_orient"],
                            body_model_params["body_pose"],
                        ),
                        dim=1,
                    )
                }
            )
            batch_inputs.update({"smpl_shape": body_model_params["betas"]})
            batch_inputs.update({"smpl_trans": body_model_params["transl"]})

            with torch.no_grad():
                model_outputs = self.model(batch_inputs)
            results.append(
                {
                    "rgb_values": model_outputs["rgb_values"].detach().clone(),
                    "fg_rgb_values": model_outputs["fg_rgb_values"].detach().clone(),
                    "normal_values": model_outputs["normal_values"].detach().clone(),
                    "acc_map": model_outputs["acc_map"].detach().clone(),
                    "depth": model_outputs["depth"].detach().clone(),
                }
            )

<<<<<<< HEAD
        idx = int(batch['idx'].cpu().numpy())
                
        if cfg.test.rendering_gt.is_use:
            # rgb gt
            os.makedirs("test_rendering_gt", exist_ok=True)

            rgb_gt = batch['rgb']
            rgb_gt = rgb_gt.reshape(*img_size, -1)
            rgb_gt = rgb_gt.cpu().numpy()
            rgb_gt = (rgb_gt * 255).astype(np.uint8)
            rgb_gt = rgb_gt[:, :, ::-1]

            cv2.imwrite(
                f"test_rendering_gt/{idx:04d}.png", rgb_gt)
                            
        if cfg.test.normal_map.is_use:
            os.makedirs("test_normal", exist_ok=True)

            normal_pred = torch.cat([result["normal_values"]
                                    for result in results], dim=0)
            normal_pred = (normal_pred.reshape(*output_img_size, -1) + 1) / 2
            normal_pred = torch.cat([normal_pred], dim=0).cpu().numpy()
            normal_pred = (normal_pred * 255).astype(np.uint8)
            normal_pred = normal_pred[:, :, ::-1]

            cv2.imwrite(
                f"test_normal/{idx:04d}.png", normal_pred)

        if cfg.test.depth_map.is_use:
            os.makedirs("test_depth", exist_ok=True)

            depth_pred = torch.cat([result["depth"]
                                    for result in results], dim=0)
            depth_pred = depth_pred.reshape(*output_img_size, -1)
            depth_pred = torch.cat([depth_pred], dim=0).cpu().numpy()

            depth_pred = depth_pred / depth_pred.max()  # 0 ~ 1
            depth_pred = depth_pred * 255
            depth_pred = depth_pred.astype(np.uint8)
            depth_pred = depth_pred[:, :, ::-1]
            # depth = cv2.applyColorMap(depth, cv2.COLORMAP_JET)

            cv2.imwrite(
                f"test_depth/{idx:04d}.png", depth_pred)
            
        if cfg.test.mesh.is_use:
            os.makedirs("test_mesh", exist_ok=True)

            mesh_canonical = generate_mesh(
                lambda x: self.get_sdf_from_canonical(x, cond),
                self.model.smpl_server.verts_c[0],
                point_batch=cfg.test.mesh.point_batch,
                res_up=4,
            )
            verts_deformed = self.get_deformed_mesh_fast_mode(
                mesh_canonical.vertices, smpl_tfs, smpl_outputs["smpl_weights"]
            )
            mesh_deformed = trimesh.Trimesh(
                vertices=verts_deformed, faces=mesh_canonical.faces, process=False
            )
=======
        img_size = results[0]["img_size"]
        rgb_pred = torch.cat([result["rgb_values"] for result in results], dim=0)
        rgb_pred = rgb_pred.view(*img_size, -1)

        fg_rgb_pred = torch.cat([result["fg_rgb_values"] for result in results], dim=0)
        fg_rgb_pred = fg_rgb_pred.view(*img_size, -1)

        normal_pred = torch.cat([result["normal_values"] for result in results], dim=0)
        normal_pred = (normal_pred.view(*img_size, -1) + 1) / 2

        pred_mask = torch.cat([result["acc_map"] for result in results], dim=0)
        pred_mask = pred_mask.view(*img_size, -1)

        if results[0]["rgb"] is not None:
            rgb_gt = torch.cat([result["rgb"] for result in results], dim=1).squeeze(0)
            rgb_gt = rgb_gt.view(*img_size, -1)
            rgb = torch.cat([rgb_gt, rgb_pred], dim=0).cpu().numpy()
        else:
            rgb = torch.cat([rgb_pred], dim=0).cpu().numpy()
        if "normal" in results[0].keys():
            normal_gt = torch.cat(
                [result["normal"] for result in results], dim=1
            ).squeeze(0)
            normal_gt = (normal_gt.view(*img_size, -1) + 1) / 2
            normal = torch.cat([normal_gt, normal_pred], dim=0).cpu().numpy()
        else:
            normal = torch.cat([normal_pred], dim=0).cpu().numpy()

        rgb = (rgb * 255).astype(np.uint8)

        fg_rgb = torch.cat([fg_rgb_pred], dim=0).cpu().numpy()
        fg_rgb = (fg_rgb * 255).astype(np.uint8)

        normal = (normal * 255).astype(np.uint8)

        # depth map
        depth_pred = torch.cat([result["depth"] for result in results], dim=0)
        depth_pred = depth_pred.view(*img_size, -1)
        depth = torch.cat([depth_pred], dim=0).cpu().numpy()

        depth = depth / depth.max()  # 0 ~ 1
        # depth = depth.clip(0.75, 1.0)  # 0.75 ~ 1
        # depth = depth * 4 - 3  # 0 ~ 1
        depth = depth * 255
        depth = depth.astype(np.uint8)

        # depth = cv2.applyColorMap(depth, cv2.COLORMAP_JET)
        #
>>>>>>> 80f37ebf

            mesh_canonical.export(
                f"test_mesh/{idx:04d}_canonical.ply")
            mesh_deformed.export(
                f"test_mesh/{idx:04d}_deformed.ply")
        
        if cfg.test.rendering.is_use:
            os.makedirs("test_rendering", exist_ok=True)

            rgb_pred = torch.cat([result["rgb_values"]
                                for result in results], dim=0)
            rgb_pred = rgb_pred.reshape(*output_img_size, -1)
            rgb_pred = torch.cat([rgb_pred], dim=0).cpu().numpy()
            rgb_pred = (rgb_pred * 255).astype(np.uint8)
            rgb_pred = rgb_pred[:, :, ::-1]
            
            cv2.imwrite(
                f"test_rendering/{idx:04d}.png", rgb_pred)

        if cfg.test.fg_rendering.is_use:
            os.makedirs("test_fg_rendering", exist_ok=True)

            fg_rgb_pred = torch.cat([result["fg_rgb_values"]
                                    for result in results], dim=0)
            fg_rgb_pred = fg_rgb_pred.reshape(*output_img_size, -1)
            fg_rgb_pred = torch.cat([fg_rgb_pred], dim=0).cpu().numpy()
            fg_rgb_pred = (fg_rgb_pred * 255).astype(np.uint8)
            fg_rgb_pred = fg_rgb_pred[:, :, ::-1]

            cv2.imwrite(
                f"test_fg_rendering/{idx:04d}.png", fg_rgb_pred)

        if cfg.test.mask.is_use:
            os.makedirs("test_mask", exist_ok=True)

            pred_mask = torch.cat([result["acc_map"] for result in results], dim=0)
            pred_mask = pred_mask.reshape(*output_img_size, -1)
            pred_mask = pred_mask.cpu().numpy() * 255
            
            cv2.imwrite(
                f"test_mask/{idx:04d}.png", pred_mask)

        if cfg.test.relight.is_use:
            os.makedirs("test_relight", exist_ok=True)
            
            rgb_gt = batch['rgb']
            uv = batch["uv"]
            view_dir = utils.equirect_to_spherical(uv)

            normal_pred = torch.cat([result["normal_values"]
                                    for result in results], dim=0)
            normal_pred = normal_pred.unsqueeze(0)

            assert(rgb_gt.shape == normal_pred.shape)

            lighting_sum = 0
            for light_color, light_dir in zip(cfg.test.relight.light_colors, cfg.test.relight.light_directions):
                light_dir = torch.tensor(light_dir, device=rgb_gt.device)
                light_dir = light_dir / torch.norm(light_dir)
                light_dir = light_dir.unsqueeze(0).unsqueeze(0).repeat(*rgb_gt.shape[:2], 1)  # (b, n, 1)
                light_color = torch.tensor(light_color, device=rgb_gt.device)
                light_color = light_color.unsqueeze(0).unsqueeze(0).repeat(*rgb_gt.shape[:2], 1)  # (b, n, 1)

                lighting = phong_lighting(normal_pred, 
                                          light_dir, 
                                          light_color, 
                                          view_dir, 
                                          shininess=cfg.test.relight.shininess,
                                          ambient=cfg.test.relight.ambient,
                                          diffuse=cfg.test.relight.diffuse,
                                          specular=cfg.test.relight.specular)
            
                lighting_sum += lighting
    
            relighted_rgb = rgb_gt * lighting_sum
            relighted_rgb = relighted_rgb.clamp(min=0.0, max=1.0)

            relighted_rgb = relighted_rgb.reshape(*output_img_size, -1)

            relighted_rgb = torch.cat([relighted_rgb], dim=0).cpu().numpy()
            relighted_rgb = (relighted_rgb * 255).astype(np.uint8)
            relighted_rgb = relighted_rgb[:, :, ::-1]

            cv2.imwrite(
                f"test_relight/{idx:04d}.png", relighted_rgb)
            

def phong_lighting(normal_map,
                   light_dir, 
                   light_color, 
                   view_dir, 
                   specular=1.0,
                   diffuse=0.8, 
                   ambient=0.2,
                   shininess=32):
    """
    normal_map (torch.Tensor): (b, n, 3)
    light_dir (torch.Tensor): (b, n, 3)
    light_color (torch.Tensor): (b, n, 3)
    view_dir (torch.Tensor): (b, n, 3)
    """
    
    # Specular
    reflect_dir = 2 * torch.einsum("bnd,bnd->bn", normal_map, light_dir).unsqueeze(-1) * normal_map - light_dir  # Law of Reflection
    cos_theta = torch.einsum("bnd,bnd->bn", reflect_dir, -view_dir).unsqueeze(-1)
    cos_theta = torch.clamp(cos_theta, min=0.0, max=1.0)
    specular_term = (cos_theta ** shininess)
    specular_component = specular * specular_term * light_color

    # Diffuse
    diffuse_term = torch.einsum("bnd,bnd->bn", light_dir, normal_map).unsqueeze(-1)
    diffuse_term = torch.clamp(diffuse_term, min=0.0, max=1.0)
    diffuse_component = diffuse * diffuse_term * light_color

    # Ambient
    ambient_component = ambient * light_color
    
    lighting = ambient_component + diffuse_component + specular_component
    
    return lighting<|MERGE_RESOLUTION|>--- conflicted
+++ resolved
@@ -38,11 +38,13 @@
         self.training_modules = ["model"]
 
         self.training_indices = list(range(self.start_frame, self.end_frame))
-        self.body_model_params = BodyModelParams(num_training_frames, model_type="smpl")
+        self.body_model_params = BodyModelParams(
+            num_training_frames, model_type="smpl")
         self.load_body_model_params()
         optim_params = self.body_model_params.param_names
         for param_name in optim_params:
-            self.body_model_params.set_requires_grad(param_name, requires_grad=True)
+            self.body_model_params.set_requires_grad(
+                param_name, requires_grad=True)
         self.training_modules += ["body_model_params"]
 
         self.loss = Loss(opt.model.loss)
@@ -93,7 +95,8 @@
             }
         ]
 
-        optimizer = optim.Adam(params, lr=self.opt.model.learning_rate, eps=1e-8)
+        optimizer = optim.Adam(
+            params, lr=self.opt.model.learning_rate, eps=1e-8)
         self.scheduler = optim.lr_scheduler.MultiStepLR(
             optimizer,
             milestones=self.opt.model.sched_milestones,
@@ -115,7 +118,8 @@
 
         body_model_params = self.body_model_params(batch_idx)
         inputs["smpl_pose"] = torch.cat(
-            (body_model_params["global_orient"], body_model_params["body_pose"]), dim=1
+            (body_model_params["global_orient"],
+             body_model_params["body_pose"]), dim=1
         )
         inputs["smpl_shape"] = body_model_params["betas"]
         inputs["smpl_trans"] = body_model_params["transl"]
@@ -167,7 +171,8 @@
         verts = torch.tensor(verts).cuda().float()
         weights = self.model.deformer.query_weights(verts, smpl_weights)
         verts_deformed = (
-            skinning(verts.unsqueeze(0), weights, smpl_tfs).data.cpu().numpy()[0]
+            skinning(verts.unsqueeze(0), weights,
+                     smpl_tfs).data.cpu().numpy()[0]
         )
         return verts_deformed
 
@@ -244,40 +249,26 @@
         return batch_parts
 
     def on_validation_epoch_end(self) -> None:
-        
+
         outputs = self.validation_step_outputs
-        
+
         img_size = outputs[0]["img_size"]
 
-<<<<<<< HEAD
         rgb_pred = torch.cat([output["rgb_values"]
                              for output in outputs], dim=0)
-        rgb_pred = rgb_pred.reshape(*img_size, -1)
+        rgb_pred = rgb_pred.view(*img_size, -1)
 
         fg_rgb_pred = torch.cat([output["fg_rgb_values"]
                                 for output in outputs], dim=0)
-        fg_rgb_pred = fg_rgb_pred.reshape(*img_size, -1)
+        fg_rgb_pred = fg_rgb_pred.view(*img_size, -1)
 
         normal_pred = torch.cat([output["normal_values"]
                                 for output in outputs], dim=0)
-        normal_pred = (normal_pred.reshape(*img_size, -1) + 1) / 2
+        normal_pred = (normal_pred.view(*img_size, -1) + 1) / 2
 
         rgb_gt = torch.cat([output["rgb"]
                            for output in outputs], dim=1).squeeze(0)
-        rgb_gt = rgb_gt.reshape(*img_size, -1)
-=======
-        rgb_pred = torch.cat([output["rgb_values"] for output in outputs], dim=0)
-        rgb_pred = rgb_pred.view(*img_size, -1)
-
-        fg_rgb_pred = torch.cat([output["fg_rgb_values"] for output in outputs], dim=0)
-        fg_rgb_pred = fg_rgb_pred.view(*img_size, -1)
-
-        normal_pred = torch.cat([output["normal_values"] for output in outputs], dim=0)
-        normal_pred = (normal_pred.view(*img_size, -1) + 1) / 2
-
-        rgb_gt = torch.cat([output["rgb"] for output in outputs], dim=1).squeeze(0)
         rgb_gt = rgb_gt.view(*img_size, -1)
->>>>>>> 80f37ebf
         if "normal" in outputs[0].keys():
             normal_gt = torch.cat(
                 [output["normal"] for output in outputs], dim=1
@@ -313,7 +304,7 @@
         img_size = cfg.metainfo.img_size
         output_img_size = cfg.test.output_img_size if cfg.test.output_img_size is not None else img_size
         pixel_per_batch = cfg.test.pixel_per_batch
-        
+
         total_pixels = batch["uv"].size(0) * batch["uv"].size(1)
         num_splits = (total_pixels + pixel_per_batch - 1) // pixel_per_batch
 
@@ -328,7 +319,7 @@
         smpl_trans = body_model_params["transl"]
         smpl_pose = torch.cat(
             (body_model_params["global_orient"],
-            body_model_params["body_pose"]), dim=1
+             body_model_params["body_pose"]), dim=1
         )
 
         smpl_outputs = self.model.smpl_server(
@@ -339,7 +330,8 @@
         results = []
 
         for i in range(num_splits):
-            indices = list(range(i * pixel_per_batch, min((i+1) * pixel_per_batch, total_pixels)))
+            indices = list(range(i * pixel_per_batch,
+                           min((i+1) * pixel_per_batch, total_pixels)))
             batch_inputs = {
                 "uv": batch["uv"][:, indices],
                 # "intrinsics": batch["intrinsics"],
@@ -350,7 +342,7 @@
                 "smpl_shape": smpl_shape,
                 "smpl_trans": smpl_trans,
                 "idx": batch["idx"] if "idx" in batch.keys() else None,
-                "scale": scale,                
+                "scale": scale,
             }
 
             batch_inputs.update(
@@ -379,9 +371,8 @@
                 }
             )
 
-<<<<<<< HEAD
         idx = int(batch['idx'].cpu().numpy())
-                
+
         if cfg.test.rendering_gt.is_use:
             # rgb gt
             os.makedirs("test_rendering_gt", exist_ok=True)
@@ -394,7 +385,7 @@
 
             cv2.imwrite(
                 f"test_rendering_gt/{idx:04d}.png", rgb_gt)
-                            
+
         if cfg.test.normal_map.is_use:
             os.makedirs("test_normal", exist_ok=True)
 
@@ -424,7 +415,7 @@
 
             cv2.imwrite(
                 f"test_depth/{idx:04d}.png", depth_pred)
-            
+
         if cfg.test.mesh.is_use:
             os.makedirs("test_mesh", exist_ok=True)
 
@@ -440,72 +431,22 @@
             mesh_deformed = trimesh.Trimesh(
                 vertices=verts_deformed, faces=mesh_canonical.faces, process=False
             )
-=======
-        img_size = results[0]["img_size"]
-        rgb_pred = torch.cat([result["rgb_values"] for result in results], dim=0)
-        rgb_pred = rgb_pred.view(*img_size, -1)
-
-        fg_rgb_pred = torch.cat([result["fg_rgb_values"] for result in results], dim=0)
-        fg_rgb_pred = fg_rgb_pred.view(*img_size, -1)
-
-        normal_pred = torch.cat([result["normal_values"] for result in results], dim=0)
-        normal_pred = (normal_pred.view(*img_size, -1) + 1) / 2
-
-        pred_mask = torch.cat([result["acc_map"] for result in results], dim=0)
-        pred_mask = pred_mask.view(*img_size, -1)
-
-        if results[0]["rgb"] is not None:
-            rgb_gt = torch.cat([result["rgb"] for result in results], dim=1).squeeze(0)
-            rgb_gt = rgb_gt.view(*img_size, -1)
-            rgb = torch.cat([rgb_gt, rgb_pred], dim=0).cpu().numpy()
-        else:
-            rgb = torch.cat([rgb_pred], dim=0).cpu().numpy()
-        if "normal" in results[0].keys():
-            normal_gt = torch.cat(
-                [result["normal"] for result in results], dim=1
-            ).squeeze(0)
-            normal_gt = (normal_gt.view(*img_size, -1) + 1) / 2
-            normal = torch.cat([normal_gt, normal_pred], dim=0).cpu().numpy()
-        else:
-            normal = torch.cat([normal_pred], dim=0).cpu().numpy()
-
-        rgb = (rgb * 255).astype(np.uint8)
-
-        fg_rgb = torch.cat([fg_rgb_pred], dim=0).cpu().numpy()
-        fg_rgb = (fg_rgb * 255).astype(np.uint8)
-
-        normal = (normal * 255).astype(np.uint8)
-
-        # depth map
-        depth_pred = torch.cat([result["depth"] for result in results], dim=0)
-        depth_pred = depth_pred.view(*img_size, -1)
-        depth = torch.cat([depth_pred], dim=0).cpu().numpy()
-
-        depth = depth / depth.max()  # 0 ~ 1
-        # depth = depth.clip(0.75, 1.0)  # 0.75 ~ 1
-        # depth = depth * 4 - 3  # 0 ~ 1
-        depth = depth * 255
-        depth = depth.astype(np.uint8)
-
-        # depth = cv2.applyColorMap(depth, cv2.COLORMAP_JET)
-        #
->>>>>>> 80f37ebf
 
             mesh_canonical.export(
                 f"test_mesh/{idx:04d}_canonical.ply")
             mesh_deformed.export(
                 f"test_mesh/{idx:04d}_deformed.ply")
-        
+
         if cfg.test.rendering.is_use:
             os.makedirs("test_rendering", exist_ok=True)
 
             rgb_pred = torch.cat([result["rgb_values"]
-                                for result in results], dim=0)
+                                  for result in results], dim=0)
             rgb_pred = rgb_pred.reshape(*output_img_size, -1)
             rgb_pred = torch.cat([rgb_pred], dim=0).cpu().numpy()
             rgb_pred = (rgb_pred * 255).astype(np.uint8)
             rgb_pred = rgb_pred[:, :, ::-1]
-            
+
             cv2.imwrite(
                 f"test_rendering/{idx:04d}.png", rgb_pred)
 
@@ -525,16 +466,17 @@
         if cfg.test.mask.is_use:
             os.makedirs("test_mask", exist_ok=True)
 
-            pred_mask = torch.cat([result["acc_map"] for result in results], dim=0)
+            pred_mask = torch.cat([result["acc_map"]
+                                  for result in results], dim=0)
             pred_mask = pred_mask.reshape(*output_img_size, -1)
             pred_mask = pred_mask.cpu().numpy() * 255
-            
+
             cv2.imwrite(
                 f"test_mask/{idx:04d}.png", pred_mask)
 
         if cfg.test.relight.is_use:
             os.makedirs("test_relight", exist_ok=True)
-            
+
             rgb_gt = batch['rgb']
             uv = batch["uv"]
             view_dir = utils.equirect_to_spherical(uv)
@@ -543,27 +485,29 @@
                                     for result in results], dim=0)
             normal_pred = normal_pred.unsqueeze(0)
 
-            assert(rgb_gt.shape == normal_pred.shape)
+            assert (rgb_gt.shape == normal_pred.shape)
 
             lighting_sum = 0
             for light_color, light_dir in zip(cfg.test.relight.light_colors, cfg.test.relight.light_directions):
                 light_dir = torch.tensor(light_dir, device=rgb_gt.device)
                 light_dir = light_dir / torch.norm(light_dir)
-                light_dir = light_dir.unsqueeze(0).unsqueeze(0).repeat(*rgb_gt.shape[:2], 1)  # (b, n, 1)
+                light_dir = light_dir.unsqueeze(0).unsqueeze(
+                    0).repeat(*rgb_gt.shape[:2], 1)  # (b, n, 1)
                 light_color = torch.tensor(light_color, device=rgb_gt.device)
-                light_color = light_color.unsqueeze(0).unsqueeze(0).repeat(*rgb_gt.shape[:2], 1)  # (b, n, 1)
-
-                lighting = phong_lighting(normal_pred, 
-                                          light_dir, 
-                                          light_color, 
-                                          view_dir, 
+                light_color = light_color.unsqueeze(0).unsqueeze(
+                    0).repeat(*rgb_gt.shape[:2], 1)  # (b, n, 1)
+
+                lighting = phong_lighting(normal_pred,
+                                          light_dir,
+                                          light_color,
+                                          view_dir,
                                           shininess=cfg.test.relight.shininess,
                                           ambient=cfg.test.relight.ambient,
                                           diffuse=cfg.test.relight.diffuse,
                                           specular=cfg.test.relight.specular)
-            
+
                 lighting_sum += lighting
-    
+
             relighted_rgb = rgb_gt * lighting_sum
             relighted_rgb = relighted_rgb.clamp(min=0.0, max=1.0)
 
@@ -575,14 +519,14 @@
 
             cv2.imwrite(
                 f"test_relight/{idx:04d}.png", relighted_rgb)
-            
+
 
 def phong_lighting(normal_map,
-                   light_dir, 
-                   light_color, 
-                   view_dir, 
+                   light_dir,
+                   light_color,
+                   view_dir,
                    specular=1.0,
-                   diffuse=0.8, 
+                   diffuse=0.8,
                    ambient=0.2,
                    shininess=32):
     """
@@ -591,22 +535,25 @@
     light_color (torch.Tensor): (b, n, 3)
     view_dir (torch.Tensor): (b, n, 3)
     """
-    
+
     # Specular
-    reflect_dir = 2 * torch.einsum("bnd,bnd->bn", normal_map, light_dir).unsqueeze(-1) * normal_map - light_dir  # Law of Reflection
-    cos_theta = torch.einsum("bnd,bnd->bn", reflect_dir, -view_dir).unsqueeze(-1)
+    reflect_dir = 2 * torch.einsum("bnd,bnd->bn", normal_map,
+                                   light_dir).unsqueeze(-1) * normal_map - light_dir  # Law of Reflection
+    cos_theta = torch.einsum(
+        "bnd,bnd->bn", reflect_dir, -view_dir).unsqueeze(-1)
     cos_theta = torch.clamp(cos_theta, min=0.0, max=1.0)
     specular_term = (cos_theta ** shininess)
     specular_component = specular * specular_term * light_color
 
     # Diffuse
-    diffuse_term = torch.einsum("bnd,bnd->bn", light_dir, normal_map).unsqueeze(-1)
+    diffuse_term = torch.einsum(
+        "bnd,bnd->bn", light_dir, normal_map).unsqueeze(-1)
     diffuse_term = torch.clamp(diffuse_term, min=0.0, max=1.0)
     diffuse_component = diffuse * diffuse_term * light_color
 
     # Ambient
     ambient_component = ambient * light_color
-    
+
     lighting = ambient_component + diffuse_component + specular_component
-    
+
     return lighting