--- conflicted
+++ resolved
@@ -70,13 +70,6 @@
         self.start_frame = metainfo.start_frame
         self.end_frame = metainfo.end_frame
         self.skip_step = 1
-<<<<<<< HEAD
-        self.training_indices = list(
-            range(metainfo.start_frame, metainfo.end_frame, self.skip_step)
-        )
-=======
-        self.images, self.img_sizes = [], []
->>>>>>> afd023fa
 
         # images
         img_left_dir = os.path.join(root, "image", "left")
@@ -92,14 +85,7 @@
         )
 
         # only store the image paths to avoid OOM
-<<<<<<< HEAD
-        self.img_paths = [self.img_paths[i] for i in self.training_indices]
-        
         self.img_size = tuple(metainfo.img_size)
-
-=======
-        self.img_size = cv2.imread(self.img_paths[0]).shape[:2]
->>>>>>> afd023fa
         self.n_images = len(self.img_paths)
 
         # coarse projected SMPL masks, only for sampling
@@ -249,15 +235,9 @@
             "camera_rotates": inputs["camera_rotates"],
             # "intrinsics": inputs["intrinsics"],
             # "pose": inputs["pose"],
-<<<<<<< HEAD
-            "smpl_params": inputs["smpl_params"],
-            "image_id": image_id,
+            # "smpl_params": inputs["smpl_params"],
             "idx": idx,
-=======
-            # "smpl_params": inputs["smpl_params"],
-            "idx": inputs["idx"],
             "scale": inputs["scale"],
->>>>>>> afd023fa
         }
         images = {
             "rgb": images["rgb"],
@@ -297,18 +277,11 @@
             "uv": uv,
             "camera_poses": inputs["camera_poses"],
             "camera_rotates": inputs["camera_rotates"],
-<<<<<<< HEAD
-            # "intrinsics": inputs["intrinsics"],
-            # "pose": inputs["pose"],
-            "smpl_params": inputs["smpl_params"],
-            "idx": inputs["idx"],
-=======
             # "smpl_params": inputs["smpl_params"],
-            "idx": inputs["idx"],
+            "idx": idx,
             "scale": inputs["scale"],
         }
         images = {
->>>>>>> afd023fa
             "rgb": images["rgb"],
             "mask": images["mask"],           
         }
