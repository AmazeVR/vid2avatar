import numpy as np
import cv2
import torch
from torch.nn import functional as F
import math
<<<<<<< HEAD
import pytorch3d.transforms as transforms
=======
from pytorch3d.transforms import euler_angles_to_matrix
>>>>>>> ffe30e12


def split_input(model_input, total_pixels, n_pixels=10000):
    """
    Split the input to fit Cuda memory for large resolution.
    Can decrease the value of n_pixels in case of cuda out of memory error.
    """

    split = []

    for i, indx in enumerate(
        torch.split(torch.arange(total_pixels).cuda(), n_pixels, dim=0)
    ):
        data = model_input.copy()
        data["uv"] = torch.index_select(model_input["uv"], 1, indx)
        split.append(data)
    return split


def merge_output(res, total_pixels, batch_size):
    """Merge the split output."""

    model_outputs = {}
    for entry in res[0]:
        if res[0][entry] is None:
            continue
        if len(res[0][entry].shape) == 1:
            model_outputs[entry] = torch.cat(
                [r[entry].reshape(batch_size, -1, 1) for r in res], 1
            ).reshape(batch_size * total_pixels)
        else:
            model_outputs[entry] = torch.cat(
                [r[entry].reshape(batch_size, -1, r[entry].shape[-1]) for r in res], 1
            ).reshape(batch_size * total_pixels, -1)
    return model_outputs


def get_psnr(img1, img2, normalize_rgb=False):
    if normalize_rgb:  # [-1,1] --> [0,1]
        img1 = (img1 + 1.0) / 2.0
        img2 = (img2 + 1.0) / 2.0

    mse = torch.mean((img1 - img2) ** 2)
    psnr = -10.0 * torch.log(mse) / torch.log(torch.Tensor([10.0]).cuda())

    return psnr


def load_K_Rt_from_P(filename, P=None):
    if P is None:
        lines = open(filename).read().splitlines()
        if len(lines) == 4:
            lines = lines[1:]
        lines = [[x[0], x[1], x[2], x[3]] for x in (x.split(" ") for x in lines)]
        P = np.asarray(lines).astype(np.float32).squeeze()

    out = cv2.decomposeProjectionMatrix(P)
    K = out[0]
    R = out[1]
    t = out[2]

    K = K / K[2, 2]
    intrinsics = np.eye(4)
    intrinsics[:3, :3] = K

    pose = np.eye(4, dtype=np.float32)
    pose[:3, :3] = R.transpose()
    pose[:3, 3] = (t[:3] / t[3])[:, 0]

    return intrinsics, pose


def rotation_pitch(data, angle):
    batch_size = data.size(0)
    if angle.dim() == 1:  # (1,)
        angle = angle.tile((batch_size, 1))  # (b, 1)
    zero = torch.zeros((batch_size, 1), dtype=torch.float32).to(data.device)  # (b, 1)
    one = torch.ones((batch_size, 1), dtype=torch.float32).to(data.device)  # (b, 1)
    pitch = torch.cat(
        [
            torch.cat([one, zero, zero], dim=1).unsqueeze(-1),
            torch.cat([zero, torch.cos(angle), -torch.sin(angle)], dim=1).unsqueeze(-1),
            torch.cat([zero, torch.sin(angle), torch.cos(angle)], dim=1).unsqueeze(-1),
        ],
        dim=2,
    )  # (b, 1) => (b, 3, 3)
    # (b, 3, 3), (b, 3) => (b, 3)
    data = pitch.bmm(data.unsqueeze(-1)).squeeze(-1)
    return data


def rotation_yaw(data, angle):
    batch_size = data.size(0)
    if angle.dim() == 1:  # (1,)
        angle = angle.tile((batch_size, 1))  # (b, 1)
    zero = torch.zeros((batch_size, 1), dtype=torch.float32).to(data.device)  # (b, 1)
    one = torch.ones((batch_size, 1), dtype=torch.float32).to(data.device)  # (b, 1)
    yaw = torch.cat(
        [
            torch.cat([torch.cos(angle), zero, torch.sin(angle)], dim=1).unsqueeze(-1),
            torch.cat([zero, one, zero], dim=1).unsqueeze(-1),
            torch.cat([-torch.sin(angle), zero, torch.cos(angle)], dim=1).unsqueeze(-1),
        ],
        dim=2,
    )  # (b, 1) => (b, 3, 3)
    # (b, 3, 3), (b, 3) => (b, 3)
    data = yaw.bmm(data.unsqueeze(-1)).squeeze(-1)
    return data


def rotation_roll(data, angle):
    batch_size = data.size(0)
    if angle.dim() == 1:  # (1,)
        angle = angle.tile((batch_size, 1))  # (b, 1)
    zero = torch.zeros((batch_size, 1), dtype=torch.float32).to(data.device)  # (b, 1)
    one = torch.ones((batch_size, 1), dtype=torch.float32).to(data.device)  # (b, 1)
    roll = torch.cat(
        [
            torch.cat([torch.cos(angle), -torch.sin(angle), zero], dim=1).unsqueeze(-1),
            torch.cat([torch.sin(angle), torch.cos(angle), zero], dim=1).unsqueeze(-1),
            torch.cat([zero, zero, one], dim=1).unsqueeze(-1),
        ],
        dim=2,
    )  # (b, 1) => (b, 3, 3)
    # (b, 3, 3), (b, 3) => (b, 3)
    data = roll.bmm(data.unsqueeze(-1)).squeeze(-1)
    return data


def zup_to_yup(p):
    """transform the coordinate system from z-up to y-up. It is identical to rotate 90 degree counter clock-wise along x-axis."""

    if isinstance(p, torch.Tensor):
        x = p[..., 0]
        y = p[..., 2]
        z = -p[..., 1]
        p_new = torch.stack([x, y, z], dim=-1)
    elif isinstance(p, np.ndarray):
        x = p[..., 0]
        y = p[..., 2]
        z = -p[..., 1]
        p_new = np.stack([x, y, z], axis=-1)
    else:
        raise TypeError(
            "Unsupported data type. Only numpy ndarray and torch Tensor are supported."
        )
    return p_new


def equirect_to_longlat(p):
    if isinstance(p, torch.Tensor):
        long = p[..., 0] * math.pi
        lat = p[..., 1] * math.pi / 2
    elif isinstance(p, np.ndarray):
        long = p[..., 0] * math.pi
        lat = p[..., 1] * math.pi / 2
    else:
        raise TypeError(
            "Unsupported data type. Only numpy ndarray and torch Tensor are supported."
        )
    return long, lat


def longlat_to_point(long, lat):
    if isinstance(long, torch.Tensor):
        x = torch.cos(lat) * torch.cos(long)
        y = torch.cos(lat) * torch.sin(long)
        z = torch.sin(lat)
        p = torch.stack([x, y, z], dim=-1)
    elif isinstance(long, np.ndarray):
        x = np.cos(lat) * np.cos(long)
        y = np.cos(lat) * np.sin(long)
        z = np.sin(lat)
        p = np.stack([x, y, z], axis=-1)
    else:
        raise TypeError(
            "Unsupported data type. Only numpy ndarray and torch Tensor are supported."
        )
    return p


def equirect_to_spherical(equi):
    """Equirectangular 2d points to 3D points on a unit sphere. Fov 180 degree of equirectangular images is assumed. 3D points are based on y-up coordinate system.

    Refer to http://paulbourke.net/dome/dualfish2sphere/diagram.pdf

    Args:
        equi (torch.Tensor or np.ndarray): equirectangular 2d points, ranging from -1 to 1.

    Returns:
        points: 3d points on a unit sphere, ranging from -1 to 1.
    """

    x = equi[..., 0]
    y = equi[..., 1]

    # normalize x from (-1, 1) to (-1, 0). Range of x should be (-1, 0) where the equirectangular image's fov=180, (-1, 1) where fov=360. Fov 180 is assumed in our case.
    x = (x - 1) / 2

    # x should be inverted because longitude starts from right-most to left-most.
    x = -x

    if isinstance(equi, torch.Tensor):
        equi = torch.stack([x, y], dim=-1)
    elif isinstance(equi, np.ndarray):
        equi = np.stack([x, y], axis=-1)
    else:
        raise TypeError(
            "Unsupported data type. Only numpy ndarray and torch Tensor are supported."
        )

    long, lat = equirect_to_longlat(equi)
    p = longlat_to_point(long, lat)

    # convert to y-up because 3d points are based on y-up coordinate system.
    p = zup_to_yup(p)

    return p


def get_camera_params_equirect(uv, camera_pos, camera_rotate):
    batch_size, num_samples, _ = uv.shape
    direc_cam = equirect_to_spherical(uv)

    camera_pitch = camera_rotate[..., 0]
    camera_yaw = camera_rotate[..., 1]
    camera_roll = camera_rotate[..., 2]

    pitch = camera_pitch.unsqueeze(-1)
    yaw = camera_yaw.unsqueeze(-1)
    roll = camera_roll.unsqueeze(-1)

    # direc_cam = direc_cam.view(
    #     -1, 3
    # )  # (batch, num_samples, 3) --> (batch * num_samples, 3)
    direc_cam = direc_cam.unsqueeze(-1)

    R_world_to_camera = euler_angles_to_matrix(
        torch.cat([roll, pitch, yaw], dim=-1), convention="ZXY"
    )
    # R_world_to_camera = R.from_euler(
    #     "zxy", (roll, pitch, yaw), degrees=False
    # ).as_matrix()
    R_world_to_camera = R_world_to_camera.unsqueeze(1).repeat(1, num_samples, 1, 1)
    direc_world = torch.einsum("bnij,bnjk->bnik", R_world_to_camera, direc_cam).squeeze(
        -1
    )
    # direc_world = torch.bmm(R_world_to_camera, direc_cam.unsqueeze(-1)).squeeze(-1)

    # direc_world = rotation_roll(direc_cam, roll)
    # direc_world = rotation_pitch(direc_world, pitch)
    # direc_world = rotation_yaw(direc_world, yaw)

    # direc_world = direc_world.view(batch_size, num_samples, 3)

    return direc_world, camera_pos


def get_camera_params(uv, pose, intrinsics):
    if pose.shape[1] == 7:  # In case of quaternion vector representation
        cam_loc = pose[:, 4:]
        R = quat_to_rot(pose[:, :4])
        p = torch.eye(4).repeat(pose.shape[0], 1, 1).cuda().float()
        p[:, :3, :3] = R
        p[:, :3, 3] = cam_loc
    else:  # In case of pose matrix representation
        cam_loc = pose[:, :3, 3]
        p = pose

    batch_size, num_samples, _ = uv.shape

    depth = torch.ones((batch_size, num_samples)).cuda()
    x_cam = uv[:, :, 0].view(batch_size, -1)
    y_cam = uv[:, :, 1].view(batch_size, -1)
    z_cam = depth.view(batch_size, -1)

    pixel_points_cam = lift(x_cam, y_cam, z_cam, intrinsics=intrinsics)

    # permute for batch matrix product
    pixel_points_cam = pixel_points_cam.permute(0, 2, 1)

    world_coords = torch.bmm(p, pixel_points_cam).permute(0, 2, 1)[:, :, :3]
    ray_dirs = world_coords - cam_loc[:, None, :]
    ray_dirs = F.normalize(ray_dirs, dim=2)

    return ray_dirs, cam_loc


<<<<<<< HEAD
def get_camera_params_vr_camera(uv, camera_rot):
    long, lat = equirect_to_long_lat(uv)
    ray_dirs = long_lat_to_point(long, lat)
    ray_dirs = coord_z_up_to_y_up_batch(ray_dirs)
    ray_dirs = rotate_camera_to_world(ray_dirs, R=camera_rot)
    ray_dirs = F.normalize(ray_dirs, dim=-1)
    return ray_dirs


=======
>>>>>>> ffe30e12
def lift(x, y, z, intrinsics):
    # parse intrinsics
    intrinsics = intrinsics.cuda()
    fx = intrinsics[:, 0, 0]
    fy = intrinsics[:, 1, 1]
    cx = intrinsics[:, 0, 2]
    cy = intrinsics[:, 1, 2]
    sk = intrinsics[:, 0, 1]

    x_lift = (
        (
            x
            - cx.unsqueeze(-1)
            + cy.unsqueeze(-1) * sk.unsqueeze(-1) / fy.unsqueeze(-1)
            - sk.unsqueeze(-1) * y / fy.unsqueeze(-1)
        )
        / fx.unsqueeze(-1)
        * z
    )
    y_lift = (y - cy.unsqueeze(-1)) / fy.unsqueeze(-1) * z

    # homogeneous
    return torch.stack((x_lift, y_lift, z, torch.ones_like(z).cuda()), dim=-1)


def quat_to_rot(q):
    batch_size, _ = q.shape
    q = F.normalize(q, dim=1)
    R = torch.ones((batch_size, 3, 3)).cuda()
    qr = q[:, 0]
    qi = q[:, 1]
    qj = q[:, 2]
    qk = q[:, 3]
    R[:, 0, 0] = 1 - 2 * (qj**2 + qk**2)
    R[:, 0, 1] = 2 * (qj * qi - qk * qr)
    R[:, 0, 2] = 2 * (qi * qk + qr * qj)
    R[:, 1, 0] = 2 * (qj * qi + qk * qr)
    R[:, 1, 1] = 1 - 2 * (qi**2 + qk**2)
    R[:, 1, 2] = 2 * (qj * qk - qi * qr)
    R[:, 2, 0] = 2 * (qk * qi - qj * qr)
    R[:, 2, 1] = 2 * (qj * qk + qi * qr)
    R[:, 2, 2] = 1 - 2 * (qi**2 + qj**2)
    return R


def rot_to_quat(R):
    batch_size, _, _ = R.shape
    q = torch.ones((batch_size, 4)).cuda()

    R00 = R[:, 0, 0]
    R01 = R[:, 0, 1]
    R02 = R[:, 0, 2]
    R10 = R[:, 1, 0]
    R11 = R[:, 1, 1]
    R12 = R[:, 1, 2]
    R20 = R[:, 2, 0]
    R21 = R[:, 2, 1]
    R22 = R[:, 2, 2]

    q[:, 0] = torch.sqrt(1.0 + R00 + R11 + R22) / 2
    q[:, 1] = (R21 - R12) / (4 * q[:, 0])
    q[:, 2] = (R02 - R20) / (4 * q[:, 0])
    q[:, 3] = (R10 - R01) / (4 * q[:, 0])
    return q


def get_sphere_intersections(cam_loc, ray_directions, r=1.0):
    # Input: n_rays x 3 ; n_rays x 3
    # Output: n_rays x 1, n_rays x 1 (close and far)

    ray_cam_dot = torch.bmm(
        ray_directions.view(-1, 1, 3), cam_loc.view(-1, 3, 1)
    ).squeeze(-1)
    under_sqrt = ray_cam_dot**2 - (cam_loc.norm(2, 1, keepdim=True) ** 2 - r**2)

    # sanity check
    if (under_sqrt <= 0).sum() > 0:
        print("BOUNDING SPHERE PROBLEM!")
        exit()

    sphere_intersections = (
        torch.sqrt(under_sqrt) * torch.Tensor([-1, 1]).cuda().float() - ray_cam_dot
    )
    sphere_intersections = sphere_intersections.clamp_min(0.0)

    return sphere_intersections


def bilinear_interpolation(xs, ys, dist_map):
    x1 = np.floor(xs).astype(np.int32)
    y1 = np.floor(ys).astype(np.int32)
    x2 = x1 + 1
    y2 = y1 + 1

    dx = np.expand_dims(np.stack([x2 - xs, xs - x1], axis=1), axis=1)
    dy = np.expand_dims(np.stack([y2 - ys, ys - y1], axis=1), axis=2)
    Q = np.stack(
        [dist_map[x1, y1], dist_map[x1, y2], dist_map[x2, y1], dist_map[x2, y2]], axis=1
    ).reshape(-1, 2, 2)
    return np.squeeze(dx @ Q @ dy)  # ((x2 - x1) * (y2 - y1)) = 1


def get_index_outside_of_bbox(samples_uniform, bbox_min, bbox_max):
    samples_uniform_row = samples_uniform[:, 0]
    samples_uniform_col = samples_uniform[:, 1]
    index_outside = np.where(
        (samples_uniform_row < bbox_min[0])
        | (samples_uniform_row > bbox_max[0])
        | (samples_uniform_col < bbox_min[1])
        | (samples_uniform_col > bbox_max[1])
    )[0]
    return index_outside


def weighted_sampling(data, img_size, num_sample, bbox_ratio=0.9):
    """
    More sampling within the bounding box
    """

    # calculate bounding box
    mask = data["object_mask"]
    where = np.asarray(np.where(mask))
    bbox_min = where.min(axis=1)
    bbox_max = where.max(axis=1)

    num_sample_bbox = int(num_sample * bbox_ratio)
    # samples_bbox_indices = np.random.choice(
    #     list(range(where.shape[1])), size=num_sample_bbox, replace=False
    # )
    # samples_bbox = where[:, samples_bbox_indices].transpose()
    samples_bbox = np.random.rand(num_sample_bbox, 2)
    samples_bbox = samples_bbox * (bbox_max - bbox_min) + bbox_min

    num_sample_uniform = num_sample - num_sample_bbox
    samples_uniform = np.random.rand(num_sample_uniform, 2)
    samples_uniform *= (img_size[0] - 1, img_size[1] - 1)

    # get indices for uniform samples outside of bbox
    index_outside = (
        get_index_outside_of_bbox(samples_uniform, bbox_min, bbox_max) + num_sample_bbox
    )

    indices = np.concatenate([samples_bbox, samples_uniform], axis=0)
    output = {}
    for key, val in data.items():
        if len(val.shape) == 3:
            new_val = np.stack(
                [
                    bilinear_interpolation(indices[:, 0], indices[:, 1], val[:, :, i])
                    for i in range(val.shape[2])
                ],
                axis=-1,
            )
        else:
            new_val = bilinear_interpolation(indices[:, 0], indices[:, 1], val)
        new_val = new_val.reshape(-1, *val.shape[2:])
        output[key] = new_val

<<<<<<< HEAD
    return output, index_outside


def load_pos_init(init_pos_path, indices):
    with open(init_pos_path, "r") as f:
        init = f.readlines()
    init = list(map(lambda x: list(map(lambda y: float(y), x.split(" "))), init))
    init = np.array(init)

    init = init[indices]
    # init = coord_y_up_to_minus_y_up_translate(init)
    init = cm_to_mm(init)

    return init


def load_rotate_init(init_rotate_path, indices):
    with open(init_rotate_path, "r") as f:
        init = f.readlines()
    init = list(map(lambda x: list(map(lambda y: float(y), x.split(" "))), init))
    init = np.array(init)

    init = init[indices]
    init = degree_to_radian(init)

    return init


def coord_z_up_to_y_up_batch(batch):
    return torch.stack([batch[..., 0], batch[..., 2], -batch[..., 1]], dim=-1)


def coord_z_up_to_y_up_translate(T):
    x = T[:, 0]
    y = T[:, 2]
    z = -T[:, 1]
    return np.stack([x, y, z], axis=-1)


def coord_z_up_to_y_up_rotate(R):
    pitch = -R[:, 1]
    yaw = R[:, 2] - 90
    roll = R[:, 0] - 90
    return np.stack([pitch, yaw, roll], axis=-1)


def coord_y_up_to_minus_y_up_translate(T):
    x = T[:, 0]
    y = -T[:, 1]
    z = -T[:, 2]
    return np.stack([x, y, z], axis=-1)


def coord_y_up_to_minus_y_up_rotate(R):
    pitch = R[:, 0]
    yaw = -R[:, 1]
    roll = -R[:, 2]
    return np.stack([pitch, yaw, roll], axis=-1)


def long_lat_to_point(long, lat):
    x = torch.cos(lat) * torch.cos(long)
    y = torch.cos(lat) * torch.sin(long)
    z = torch.sin(lat)
    return torch.stack([x, y, z], dim=-1)


def degree_to_radian(degree):
    return degree * math.pi / 180


def cm_to_mm(x):
    return x * 10


def equirect_to_long_lat(p):
    long = p[..., 0] * math.pi
    lat = p[..., 1] * math.pi / 2
    return long, lat


def get_equi2rect_mapping(idx_equi, height, width, fov):
    """
    idx_equi: (-1 ~ 1, -1 ~ 1)
    idx_rect: (-1 ~ 1, -1 ~ 1)
    """

    # denormalize (-1, 1) => (0, height or width)
    idx_equi = denormalize_points(idx_equi, height, width)

    # equirectangular coordinates to spherical coordinates.
    x = (idx_equi[..., 0] - width / 2) / (width / 2)
    y = (idx_equi[..., 1] - height / 2) / (height / 2)
    long = (x - 1) * math.pi / 2
    lat = y * math.pi / 2

    # shperical coordinates to normalized device coordinates.
    x = np.cos(lat) * np.cos(long)
    y = np.cos(lat) * np.sin(long)
    z = np.sin(lat)
    x = x / (z + 1e-8)
    y = y / (z + 1e-8)


def denormalize_points(points, height, width):
    # (-1~1,-1~1) => (0~width, 0~height)
    x = (points[..., 0] + 1) / 2 * width
    y = (points[..., 1] + 1) / 2 * height
    points = np.stack([x, y], axis=-1)
    return points


# TODO batch version
def coord_world_to_camera(points, R, T):
    """
    points: numpy array (N,3)
    R: numpy array (3,3)
    T: numpy array (3,)
    """
    points = points - T
    points = np.matmul(points, R)
    return points


# TODO batch version
def coord_camera_to_world(points, R, T):
    """
    points: numpy array (N,3)
    R: numpy array (3,3)
    T: numpy array (3,)
    """
    points = np.matmul(points, R.transpose(0, 1))
    points = points + T
    return points


# TODO merge with numpy version
def rotate_camera_to_world(points, R):
    """
    points: tensor (B,N,3)
    R: tensor (B,3,3)
    T: tensor (B,3)
    """
    R = transforms.euler_angles_to_matrix(R, "ZXY")
    points = torch.bmm(R, points.transpose(1, 2)).transpose(1, 2)
    return points


def read_image(input_path, method="opencv"):
    if method == "opencv":
        img = cv2.imread(input_path, cv2.IMREAD_ANYCOLOR | cv2.IMREAD_ANYDEPTH)
        img = cv2.cvtColor(img, cv2.COLOR_BGR2RGB)
    else:
        raise TypeError("unsupported method.")
    return img


def clip_and_convert_rgb_to_srgb(img: np.ndarray):
    img = np.clip(img, 0, 1)
    # convert colour to sRGB
    img = np.where(
        img <= 0.0031308, 12.92 * img, 1.055 * np.power(img, 1 / 2.4) - 0.055
    )
    return img
=======
    return output, index_outside
>>>>>>> ffe30e12
<|MERGE_RESOLUTION|>--- conflicted
+++ resolved
@@ -3,11 +3,8 @@
 import torch
 from torch.nn import functional as F
 import math
-<<<<<<< HEAD
 import pytorch3d.transforms as transforms
-=======
 from pytorch3d.transforms import euler_angles_to_matrix
->>>>>>> ffe30e12
 
 
 def split_input(model_input, total_pixels, n_pixels=10000):
@@ -296,18 +293,6 @@
     return ray_dirs, cam_loc
 
 
-<<<<<<< HEAD
-def get_camera_params_vr_camera(uv, camera_rot):
-    long, lat = equirect_to_long_lat(uv)
-    ray_dirs = long_lat_to_point(long, lat)
-    ray_dirs = coord_z_up_to_y_up_batch(ray_dirs)
-    ray_dirs = rotate_camera_to_world(ray_dirs, R=camera_rot)
-    ray_dirs = F.normalize(ray_dirs, dim=-1)
-    return ray_dirs
-
-
-=======
->>>>>>> ffe30e12
 def lift(x, y, z, intrinsics):
     # parse intrinsics
     intrinsics = intrinsics.cuda()
@@ -466,171 +451,4 @@
         new_val = new_val.reshape(-1, *val.shape[2:])
         output[key] = new_val
 
-<<<<<<< HEAD
-    return output, index_outside
-
-
-def load_pos_init(init_pos_path, indices):
-    with open(init_pos_path, "r") as f:
-        init = f.readlines()
-    init = list(map(lambda x: list(map(lambda y: float(y), x.split(" "))), init))
-    init = np.array(init)
-
-    init = init[indices]
-    # init = coord_y_up_to_minus_y_up_translate(init)
-    init = cm_to_mm(init)
-
-    return init
-
-
-def load_rotate_init(init_rotate_path, indices):
-    with open(init_rotate_path, "r") as f:
-        init = f.readlines()
-    init = list(map(lambda x: list(map(lambda y: float(y), x.split(" "))), init))
-    init = np.array(init)
-
-    init = init[indices]
-    init = degree_to_radian(init)
-
-    return init
-
-
-def coord_z_up_to_y_up_batch(batch):
-    return torch.stack([batch[..., 0], batch[..., 2], -batch[..., 1]], dim=-1)
-
-
-def coord_z_up_to_y_up_translate(T):
-    x = T[:, 0]
-    y = T[:, 2]
-    z = -T[:, 1]
-    return np.stack([x, y, z], axis=-1)
-
-
-def coord_z_up_to_y_up_rotate(R):
-    pitch = -R[:, 1]
-    yaw = R[:, 2] - 90
-    roll = R[:, 0] - 90
-    return np.stack([pitch, yaw, roll], axis=-1)
-
-
-def coord_y_up_to_minus_y_up_translate(T):
-    x = T[:, 0]
-    y = -T[:, 1]
-    z = -T[:, 2]
-    return np.stack([x, y, z], axis=-1)
-
-
-def coord_y_up_to_minus_y_up_rotate(R):
-    pitch = R[:, 0]
-    yaw = -R[:, 1]
-    roll = -R[:, 2]
-    return np.stack([pitch, yaw, roll], axis=-1)
-
-
-def long_lat_to_point(long, lat):
-    x = torch.cos(lat) * torch.cos(long)
-    y = torch.cos(lat) * torch.sin(long)
-    z = torch.sin(lat)
-    return torch.stack([x, y, z], dim=-1)
-
-
-def degree_to_radian(degree):
-    return degree * math.pi / 180
-
-
-def cm_to_mm(x):
-    return x * 10
-
-
-def equirect_to_long_lat(p):
-    long = p[..., 0] * math.pi
-    lat = p[..., 1] * math.pi / 2
-    return long, lat
-
-
-def get_equi2rect_mapping(idx_equi, height, width, fov):
-    """
-    idx_equi: (-1 ~ 1, -1 ~ 1)
-    idx_rect: (-1 ~ 1, -1 ~ 1)
-    """
-
-    # denormalize (-1, 1) => (0, height or width)
-    idx_equi = denormalize_points(idx_equi, height, width)
-
-    # equirectangular coordinates to spherical coordinates.
-    x = (idx_equi[..., 0] - width / 2) / (width / 2)
-    y = (idx_equi[..., 1] - height / 2) / (height / 2)
-    long = (x - 1) * math.pi / 2
-    lat = y * math.pi / 2
-
-    # shperical coordinates to normalized device coordinates.
-    x = np.cos(lat) * np.cos(long)
-    y = np.cos(lat) * np.sin(long)
-    z = np.sin(lat)
-    x = x / (z + 1e-8)
-    y = y / (z + 1e-8)
-
-
-def denormalize_points(points, height, width):
-    # (-1~1,-1~1) => (0~width, 0~height)
-    x = (points[..., 0] + 1) / 2 * width
-    y = (points[..., 1] + 1) / 2 * height
-    points = np.stack([x, y], axis=-1)
-    return points
-
-
-# TODO batch version
-def coord_world_to_camera(points, R, T):
-    """
-    points: numpy array (N,3)
-    R: numpy array (3,3)
-    T: numpy array (3,)
-    """
-    points = points - T
-    points = np.matmul(points, R)
-    return points
-
-
-# TODO batch version
-def coord_camera_to_world(points, R, T):
-    """
-    points: numpy array (N,3)
-    R: numpy array (3,3)
-    T: numpy array (3,)
-    """
-    points = np.matmul(points, R.transpose(0, 1))
-    points = points + T
-    return points
-
-
-# TODO merge with numpy version
-def rotate_camera_to_world(points, R):
-    """
-    points: tensor (B,N,3)
-    R: tensor (B,3,3)
-    T: tensor (B,3)
-    """
-    R = transforms.euler_angles_to_matrix(R, "ZXY")
-    points = torch.bmm(R, points.transpose(1, 2)).transpose(1, 2)
-    return points
-
-
-def read_image(input_path, method="opencv"):
-    if method == "opencv":
-        img = cv2.imread(input_path, cv2.IMREAD_ANYCOLOR | cv2.IMREAD_ANYDEPTH)
-        img = cv2.cvtColor(img, cv2.COLOR_BGR2RGB)
-    else:
-        raise TypeError("unsupported method.")
-    return img
-
-
-def clip_and_convert_rgb_to_srgb(img: np.ndarray):
-    img = np.clip(img, 0, 1)
-    # convert colour to sRGB
-    img = np.where(
-        img <= 0.0031308, 12.92 * img, 1.055 * np.power(img, 1 / 2.4) - 0.055
-    )
-    return img
-=======
-    return output, index_outside
->>>>>>> ffe30e12
+    return output, index_outside