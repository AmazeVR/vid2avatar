from v2a_model import V2AModel
from lib.datasets import create_dataset
import hydra
import pytorch_lightning as pl
from pytorch_lightning.loggers import WandbLogger
import os
import glob
# from pytorch_lightning.profilers import PyTorchProfiler, SimpleProfiler, AdvancedProfiler
from torch.profiler import profile, record_function, ProfilerActivity


@hydra.main(config_path="confs", config_name="base")
def main(opt):
    pl.seed_everything(42)
    print("Working dir:", os.getcwd())

    checkpoint_callback = pl.callbacks.ModelCheckpoint(
        dirpath="checkpoints/",
        filename="{epoch:04d}-{loss}",
        save_on_train_epoch_end=True,
        save_last=True,
    )
    logger = WandbLogger(project=opt.project_name, name=f"{opt.exp}/{opt.run}")

    # profiler = AdvancedProfiler(dirpath="/media/AI", filename="advanced.txt")
    trainer = pl.Trainer(
        devices=1,
        accelerator="gpu",
        callbacks=[checkpoint_callback],
        logger=logger,
        log_every_n_steps=1,
<<<<<<< HEAD
        # profiler=profiler,
=======
        num_sanity_val_steps=0,
>>>>>>> ffe30e12
    )

    model = V2AModel(opt)
    checkpoint = sorted(glob.glob("checkpoints/*.ckpt"))[-1]
    testset = create_dataset(opt.dataset.metainfo, opt.dataset.test)

    # profiler
    # with profile(activities=[ProfilerActivity.CPU, ProfilerActivity.CUDA], record_shapes=True) as prof:
    #     with record_function("model_inference"):
    trainer.test(model, testset, ckpt_path=checkpoint)
    
    # print(prof.key_averages().table(sort_by="cpu_time_total", row_limit=20))
    # prof.export_chrome_trace("/media/AI/trace.json")



if __name__ == "__main__":
    main()<|MERGE_RESOLUTION|>--- conflicted
+++ resolved
@@ -29,11 +29,7 @@
         callbacks=[checkpoint_callback],
         logger=logger,
         log_every_n_steps=1,
-<<<<<<< HEAD
         # profiler=profiler,
-=======
-        num_sanity_val_steps=0,
->>>>>>> ffe30e12
     )
 
     model = V2AModel(opt)
